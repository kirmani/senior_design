--- conflicted
+++ resolved
@@ -27,23 +27,12 @@
 from replay_buffer import ReplayBuffer
 from ddpg import DeepDeterministicPolicyGradients
 from geometry_msgs.msg import Pose
-<<<<<<< HEAD
 
 class Test:
     def __init__(self, name, (start_x, start_y, start_z), (goal_x, goal_y, goal_z)):
         self.name = name
         self.start = (start_x, start_y, start_z)
         self.goal = (goal_x, goal_y, goal_z)
-=======
-
-
-class Test:
-
-    def __init__(self, name):
-        self.name = name
-        self.start = (1, 1, 1)
-        self.goal = (2, 2, 2)
->>>>>>> 4d8c344b
 
 
 class ModelValidator:
@@ -52,28 +41,23 @@
 	#Initialize test cases with name start and goal
         self.tests = []
 	self.tests.append(Test("Through Kitchen", (1,1,1), (2,6,1)))
-	self.tests.append(Test("Exit Laundry Room", (-1, 4, 1),(1,1,1)))
-	self.tests.append(Test("Under Table", (5.25, 7, 1),(5,3.5,1)))
-	self.tests.append(Test("Around Corner", (6,3.5,1),(4.5,2,1)))
-	self.tests.append(Test("Between Couches", (2,1.5,1),(2,3.5,1)))
+	self.tests.append(Test("Exit Laundry Room", (-.75, 5, 1),(1,1,1)))
+	self.tests.append(Test("Under Table", (5.25, 7, 1),(5,4,1)))
+	self.tests.append(Test("Around Corner", (5.5,4,1),(4,2,1)))
+	self.tests.append(Test("Between Couches", (2,1.5,1),(2,4.5,1)))
 
-<<<<<<< HEAD
         print("Validator Initialized")
 
     def validate(self, env, ddpg):
-	num_test_attempts = 10
+	num_test_attempts = 1
 	total_success = 0
 	total_attempts = 0	
 	for test in self.tests:
 		#run the test (code mostly from ddpg.eval)
        		num_success = ddpg.test(env = env, 
-                                test_name = test.name, 
-                                test_goal_x = test.goal[0],
-                                test_goal_y = test.goal[1],
-                                test_goal_z = test.goal[2], 
-                                test_start_x = test.start[0],
-                                test_start_y = test.start[1],
-                                test_start_z = test.start[2], 
+                                test_name = test.name,
+				start=test.start,
+				goal=test.goal, 
                                 num_attempts=num_test_attempts,
                                 max_episode_len=1000)
 		total_success += num_success
@@ -81,44 +65,6 @@
        		print("Test: %s num_successes: %d" % (test.name, num_success))        
 	if total_attempts != 0:
 		print("Validation Complete. Score: %d%%" % (total_success/total_attempts * 100))
-=======
-        self.tests = [corner_test, kitchen_nook_test]
-
-        print("Validator Initialized")
-
-    #maybe have to pass in the entire deep drone planner
-    def validate(self, env, ddpg):
-        #model already loaded
-
-        #set goal, starting pose, and initialize drone using env.reset in ddpg.test
-        test = 1
-        start = (1.0, 1.0, 1.0)
-        goal = (2.0, 6.0, 1.0)
-
-        #run the test (code mostly from ddpg.eval)
-        test_name = "Bathroom"
-        num_success = ddpg.test(
-            env=env,
-            test_name=test_name,
-            start=start,
-            goal=goal,
-            num_attempts=100,
-            max_episode_len=1000)
-
-        print("Test: %s num_successes: %d" % (test_name, num_success))
-        #for test in self.tests:
-        #    print("Running test: %s" % test.name)
-
-    def laundry_room_test(self):
-        self.nav_goal.position.x = -0.75
-        self.nav_goal.position.y = 5.0
-        self.nav_goal.position.z = 1.0
-
-    def __call__(self):
-        print("test call to self")
-        self.laundry_room_test()
-
->>>>>>> 4d8c344b
 
 #how much stuff has already been done
 
@@ -128,20 +74,10 @@
 # run the thing ?? not so sure
 # (later) set up environment
 # check if step terminated and check reward
-
-<<<<<<< HEAD
-
- 
-=======
->>>>>>> 4d8c344b
 # know when drone has collided
 # set goal:
 # self.nav_goal.position.x = goal_position[0]
 # self.nav_goal.position.y = goal_position[1]
 # self.nav_goal.position.z = goal_position[2]
 
-<<<<<<< HEAD
-# set start position (from sim rand)
-=======
-# set start position (from sim rand)
->>>>>>> 4d8c344b
+# set start position (from sim rand)