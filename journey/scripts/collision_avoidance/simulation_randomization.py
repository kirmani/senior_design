#! /usr/bin/env python
# -*- coding: utf-8 -*-
# vim:fenc=utf-8
#
# Copyright © 2017 Sean Kirmani <sean@kirmani.io>
#
# Distributed under terms of the MIT license.
"""
Simulation randomization.

When called, our simulation environment resets to some random configuration
to start training a new episode.

If the model sees enough simulated variation, the real world may look just like
the next simulator.
"""
import argparse
import matplotlib.pyplot as plt
import numpy as np
import rospy
import random
from scipy import ndimage
import sys
import traceback
import time
import tf
from gazebo_msgs.srv import DeleteModel
from gazebo_msgs.msg import ModelState
from gazebo_msgs.srv import SpawnModel
from geometry_msgs.msg import Pose
from std_msgs.msg import Empty as EmptyMessage
from std_srvs.srv import Empty as EmptyService

from gazebo_msgs.srv import SetLightProperties
from std_msgs.msg import ColorRGBA

MATERIALS = [
    'Gazebo/WoodFloor',
    'Gazebo/CeilingTiled',
    'Gazebo/WoodPallet',
]

SPAWN_REGIONS = [
    'living_room', 'laundry_room', 'kitchen', 'dining_room', 'entry_way'
]


class SimulationRandomizer:

    def __init__(self):
        self.min_hallway_width = 2.0
        self.max_hallway_width = 4.0
        self.min_wall_height = 2.0
        self.max_wall_height = 5.0
        self.wall_width = 0.1
        self.wall_length = 100.0
        self.quadrotor_width = 0.5
        self.max_quadrotor_start_yaw = 180  # degrees
        self.num_boxes = 0

        # Publish model state.
        self.model_state_publisher = rospy.Publisher(
            '/gazebo/set_model_state', ModelState, queue_size=10)

        self.randomizer_publisher = rospy.Publisher(
            '/journey/randomize', EmptyMessage, queue_size=10)

        print("Initialized simulation randomizer.")

    def delete_model(self, model):
        # Delete models.
        rospy.wait_for_service('gazebo/delete_model')
        delete_model = rospy.ServiceProxy('gazebo/delete_model', DeleteModel)
        delete_model(model)

    def pause_physics(self):
        # Pause physics.
        rospy.wait_for_service('gazebo/pause_physics')
        pause_physics = rospy.ServiceProxy('gazebo/pause_physics', EmptyService)
        pause_physics()

    def unpause_physics(self):
        # Unpause physics.
        rospy.wait_for_service('gazebo/unpause_physics')
        unpause_physics = rospy.ServiceProxy('gazebo/unpause_physics',
                                             EmptyService)
        unpause_physics()

    def GetRandomAptPosition(self):
        # Give each sample a PMF that corresponds to its area as
        # opposed to uniformly sampling, so doesn't bias to explore small
        # regions more often.
        room = np.random.random()

        if room < .65:
            spawn_room = 'living_room'
            min_x = 0.5
            max_x = 4.0
            min_y = 0.5
            max_y = 4.2
            min_z = 1.2
            max_z = 2.5

        elif room < .87:
            spawn_room = 'kitchen'
            min_x = 0.5
            max_x = 4.0
            min_y = 6.0
            max_y = 7.2
            min_z = 0.5
            max_z = 2.5

<<<<<<< HEAD
        elif room < .96: 
            spawn_room = 'laundry_room' 
            min_x = -0.8 
=======
        elif room < .96:
            spawn_room = 'laundry_room'
            min_x = -0.8
>>>>>>> 4d8c344b
            max_x = -0.6
            min_y = 4.3
            max_y = 4.8
            min_z = 0.5
            max_z = 2.5

        elif room < .98:
            spawn_room = 'dining_room'
            min_x = 5.0
            max_x = 5.4
            min_y = 4.0
            max_y = 8.2
            min_z = 1.5
            max_z = 2.5

        else:
            spawn_room = 'entry_way'
            min_x = 3.2
            max_x = 4.5
            min_y = 8.1
            max_y = 8.3
            min_z = .5
            max_z = 2.5

        tx = min_x + (np.random.random() * (max_x - min_x))
        ty = min_y + (np.random.random() * (max_y - min_y))
        tz = min_z + (np.random.random() * (max_z - min_z))
        #NOTE: can't get drone to spawn facing the correct way
        #but doesn't matter b/c have goal now
        yaw = (2.0 * np.random.random() * self.max_quadrotor_start_yaw -
               self.max_quadrotor_start_yaw) * np.pi / 180.0

        return (tx, ty, tz, yaw)

<<<<<<< HEAD
    def __call__(self, start_x = 0, start_y = 0, start_z = 0, test = 0):
=======
    def __call__(self, start=(0, 0, 0), training=True):
>>>>>>> 4d8c344b
        print("Randomized simulation.")

        self.pause_physics()

        self.randomizer_publisher.publish(EmptyMessage())

<<<<<<< HEAD
        if test == 0:
=======
        if training:
>>>>>>> 4d8c344b
            self.set_intensity()

            # Pick randomized parameters.
            (quadrotor_tx, quadrotor_ty, quadrotor_tz,
<<<<<<< HEAD
            quadrotor_yaw) = self.GetRandomAptPosition()
        else:
            quadrotor_tx = start_x 
            quadrotor_ty = start_y
            quadrotor_tz = start_z
=======
             quadrotor_yaw) = self.GetRandomAptPosition()
        else:
            quadrotor_tx = start[0]
            quadrotor_ty = start[1]
            quadrotor_tz = start[2]
>>>>>>> 4d8c344b
            quadrotor_yaw = 0

        # Spawn our quadrotor.
        self.spawn_quadrotor(
            tx=quadrotor_tx,
            ty=quadrotor_ty,
            tz=quadrotor_tz,
            yaw=quadrotor_yaw)
        # Unpause physics.
        self.unpause_physics()
        print("unpaused physics")
        # Wait a little bit for the drone spawn to stabilize. Maybe there's a
        # way to do this without sleeping?
        rospy.sleep(2)

    #might not work because lights might not be considered models
    def set_intensity(self):
        intensity = 100 + (np.random.random() * (235 - 100))
        diffuse = ColorRGBA()
        diffuse.r = intensity  #all the same so greyscale
        diffuse.g = intensity
        diffuse.b = intensity
        diffuse.a = 255  #transparency 0 is completely transparent
        #changing attenuation doesn't seem do do anything
        atten_const = 0.9
        atten_lin = 0.01
        atten_quad = 0.0

        rospy.wait_for_service('gazebo/set_light_properties')
        set_light_properties = rospy.ServiceProxy('gazebo/set_light_properties',
                                                  SetLightProperties)
        success = set_light_properties('sun', diffuse, atten_const, atten_lin,
                                       atten_quad)
        if success:
            print("set light properties was a success!")

    def spawn_quadrotor(self, tx=0, ty=0, tz=1, roll=0, pitch=0, yaw=0):
        position = (tx, ty, tz)
        quaternion = tf.transformations.quaternion_from_euler(roll, pitch, yaw)

        reset_pose = Pose()
        reset_pose.position.x = position[0]
        reset_pose.position.y = position[1]
        reset_pose.position.z = position[2]
        reset_pose.orientation.x = quaternion[0]
        reset_pose.orientation.y = quaternion[1]
        reset_pose.orientation.z = quaternion[2]
        reset_pose.orientation.w = quaternion[3]

        model_state = ModelState()
        model_state.model_name = 'quadrotor'
        model_state.reference_frame = 'world'
        model_state.pose = reset_pose
        self.model_state_publisher.publish(model_state)

    def spawn_box(self,
                  model_name="box",
                  tx=0,
                  ty=0,
                  tz=0.5,
                  yaw=0,
                  pitch=0,
                  roll=0,
                  sx=1,
                  sy=1,
                  sz=1,
                  static=True,
                  material='Gazebo/Blue'):
        s = '<?xml version="1.0" ?><sdf version="1.4"><model name="%s">' % model_name
        s += '<static>%s</static>' % ('true' if static else 'false')
        s += '<pose>0 0 0 0 0 0</pose>'
        s += '<link name="link"><collision name="collision"><geometry><box>'

        s += '<size>%.4f %.4f %.4f</size>' % (sx, sy, sz)
        s += '</box></geometry></collision><visual name="visual"><geometry><box>'
        s += '<size>%.4f %.4f %.4f</size>' % (sx, sy, sz)
        s += '</box></geometry>'
        s += '<material><script><uri>file://media/materials/scripts/gazebo.material</uri><name>%s</name></material>' % material
        s += '</visual></link></model></sdf>'

        pose = Pose()
        pose.position.x = tx
        pose.position.y = ty
        pose.position.z = tz
        quaternion = tf.transformations.quaternion_from_euler(roll, pitch, yaw)
        pose.orientation.x = quaternion[0]
        pose.orientation.y = quaternion[1]
        pose.orientation.z = quaternion[2]
        pose.orientation.w = quaternion[3]

        self.spawn_model(model_name, s, pose)

    def spawn_cylinder(self,
                       model_name="cylinder",
                       tx=0,
                       ty=0,
                       tz=0.5,
                       radius=.1,
                       length=2,
                       yaw=0,
                       pitch=0,
                       roll=0,
                       static=True,
                       material='Gazebo/Blue'):
        s = '<?xml version="1.0" ?><sdf version="1.4"><model name="%s">' % model_name
        s += '<static>%s</static>' % ('true' if static else 'false')
        s += '<link name="pillar">'
        s += '<pose>0 0 0 0 0 0</pose>'

        s += '<collision name="collision"><geometry><cylinder>'
        s += '<radius>%.4f</radius>' % (radius)
        s += '<length>%.4f</length>' % (length)
        s += '</cylinder></geometry></collision>'

        s += '<visual name="visual"><geometry><cylinder>'
        s += '<radius>%.4f</radius>' % (radius)
        s += '<length>%.4f</length>' % (length)
        s += '</cylinder></geometry>'

        s += '<material><script><uri>file://media/materials/scripts/gazebo.material</uri><name>%s</name></material>' % material
        s += '</visual></link></model></sdf>'

        pose = Pose()
        pose.position.x = tx
        pose.position.y = ty
        pose.position.z = tz
        quaternion = tf.transformations.quaternion_from_euler(roll, pitch, yaw)
        pose.orientation.x = quaternion[0]
        pose.orientation.y = quaternion[1]
        pose.orientation.z = quaternion[2]
        pose.orientation.w = quaternion[3]

        self.spawn_model(model_name, s, pose)

    def spawn_model(self, model_name, model_xml, initial_pose):
        rospy.wait_for_service('gazebo/spawn_sdf_model')
        spawn_model = rospy.ServiceProxy('gazebo/spawn_sdf_model', SpawnModel)
        spawn_model(model_name, model_xml, "quadrotor", initial_pose, "world")

    def generate_floorplan(self, rows=10, cols=18, num_hallways=6):
        """
        Algorithm:
        For horizontal hallways (same idea for vertical)
        1. Start at one end of the grid, go straight until you hit the other
           end of the grid or a vertical hallway.
        2. If you hit another hallway, change your row and keep going in the
           same direction.
        3. Do 1 and 2 until you hit the end of the grid.
        4. Now do same with vertical.
        5. Handle corner cases.

        It was relatively simple and created more randomization than just
        starting from a wall and drawing a line until you hit something and
        repeat.

        num_hallways tells me how many horizontal and veritical splits I want
        to do - for now, let's just say 6 or 8 hallways total, or randomly
        decides.
        """
        print("Generate floorplan.")
        rows += 2
        cols += 2
        floorplan = np.zeros((rows, cols))

        # Set the border all to 2's, so we know when to stop on our hallway
        # creation.
        for x in range(0, cols - 1):
            floorplan[0, x] = 2
            floorplan[rows - 1, x] = 2

        for x in range(0, rows):
            floorplan[x, 0] = 2
            floorplan[x, cols - 1] = 2

        # Define row as 0, col as 1, pick direction of 1st hallway.
        row_or_col = np.random.randint(0, 2)
        ROW = 0
        COL = 1
        for i in range(0, num_hallways):
            if (row_or_col == 0):
                # Row case.
                # Up left = -1, Down right = 1.
                direction = np.random.randint(0, 2)
                if (direction == 0):
                    direction = -1
                    x = cols - 2
                else:
                    x = 1

                # TODO(armand): Try to make hallways different sizes from one
                #               another.

                # corner case when it can't find a suitable row and does
                # endless loop - added the calls var

                # MATH CHECKS OUT corner case where hallway it runs into is on
                # the last possible row - changed code to have x += direction
                # at end of loop if floorplan(x,y) == 1
                # probs works, need extensive test - fix hanging hallways

                # TODO(armand): if hallway is on the edge rows, it breaks your
                #               hallway sensing scheme to decide if it's ok to
                #               put a hallway, look 1 square deeper
                rand_num = np.random.randint(1, rows - 1)
                while (floorplan[rand_num, x] != 2):

                    # Find valid row to create hallway, if can't find valid
                    # row, stop trying after 10 to avoid infinite loop.

                    # TODO(armand): Need to do it again because code not super
                    #               clean.
                    rand_num = np.random.randint(1, rows - 1)
                    calls = 0
                    while not (floorplan[rand_num - 1, x] != 1 and
                               floorplan[rand_num, x] != 1 and
                               floorplan[rand_num + 1, x] != 1):
                        # It's for which row to start on.
                        rand_num = np.random.randint(1, rows - 1)
                        calls += 1

                        # Could chnage so it doesn't call 10x but instead gets
                        # 10 numbers and tries them all.
                        if (calls == 10):
                            break
                    if (calls == 10):
                        print('calls rows == 10')
                        break

                    # Hanging hallway corner case, if hallway is hanging,
                    # connect it to the end or another hallway behind it.
                    behind = -direction
                    while (floorplan[rand_num, x + behind] == 0):
                        floorplan[rand_num, x + behind] = 1
                        behind -= direction

                    # Create the hallway.
                    while (floorplan[rand_num, x] == 0):
                        # While we're not at the end of array or at another
                        # hallway.
                        floorplan[rand_num, x] += 1
                        x += direction
                    if (floorplan[rand_num, x] == 1):
                        x += direction
                row_or_col = COL

            else:
                # Do vertical hallway.

                # Using a random number between 0 and rows (or cols) and one
                # for direction.

                # Need to write logic for what to do to make sure you don't go
                # over another hallway.

                # Up left = -1, down right = 1.
                direction = np.random.randint(0, 1)
                if (direction == 0):
                    direction = -1
                    x = rows - 2
                else:
                    x = 1

                # TODO(armand): try to make hallways different sizes from one
                #               another

                # corner case when it can't find a suitable row - added the
                # calls var

                # MATH CHECKS OUT corner case where hallway it runs into is on
                # the last possible row - changed code to have x += direction
                # at end of loop if floorplan(x,y) == 1

                # probs works, need extensive test - fix hanging hallways
                # TODO(armand): if hallway is on the edge rows, it breaks your
                # hallway sensing scheme to decide if it's ok to put a hallway,
                # look 1 square deeper

                # Which row to create hallway.
                rand_num = np.random.randint(1, cols - 1)
                while (floorplan[x, rand_num] != 2):
                    # Need to do it again b/c code not super clean.
                    rand_num = np.random.randint(1, cols - 1)
                    calls = 0
                    while not (floorplan[x, rand_num - 1] != 1 and
                               floorplan[x, rand_num] != 1 and
                               floorplan[x, rand_num + 1] != 1):
                        # It's for which row to start on.
                        rand_num = np.random.randint(1, cols - 1)
                        calls += 1
                        if (calls == 10):
                            break
                    if (calls == 10):
                        print('calls cols == 10')
                        break

                    # Hanging hallway corner case, if hallway is hanging,
                    # connect it to the end or another hallway behind it.
                    behind = -direction
                    while (floorplan[x + behind, rand_num] == 0):
                        floorplan[x + behind, rand_num] = 1
                        behind -= direction

                    # Create the hallway.
                    while (floorplan[x, rand_num] == 0):
                        # While we're not at the end of array or at another
                        # hallway.
                        floorplan[x, rand_num] += 1
                        x += direction
                    if (floorplan[x, rand_num] == 1):
                        x += direction
                row_or_col = ROW

        # Add walls on the outside of the hallways.
        for x in range(cols - 1):
            floorplan[0, x] = 0
            floorplan[rows - 1, x] = 0

        # Set walls to 1 and hallways to 0. Shape our floor plan back to our
        # desired grid size.
        floorplan[floorplan > 0] = 1
        floorplan = 1 - floorplan[1:-1, 1:-1]

        return floorplan


def main(args):
    """ Main function. """
    # Initialize our ROS node.
    rospy.init_node('simulation_randomization', anonymous=True)

    randomize_simulation = SimulationRandomizer()
    randomize_simulation()


if __name__ == '__main__':
    try:
        start_time = time.time()
        parser = argparse.ArgumentParser(usage=globals()['__doc__'])
        parser.add_argument(
            '-v',
            '--verbose',
            action='store_true',
            default=False,
            help='verbose output')
        args = parser.parse_args()
        #if len(args) < 1:
        #    parser.error ('missing argument')
        if args.verbose:
            print(time.asctime())
        main(args)
        if args.verbose:
            print(time.asctime())
            print('TOTAL TIME IN MINUTES:',)
            print((time.time() - start_time) / 60.0)
        sys.exit(0)
    except KeyboardInterrupt as err:  # Ctrl-C
        raise err
    except SystemExit as err:  # sys.exit()
        raise err
    except Exception as err:
        print('ERROR, UNEXPECTED EXCEPTION')
        print(str(err))
        traceback.print_exc()
        sys.exit(1)<|MERGE_RESOLUTION|>--- conflicted
+++ resolved
@@ -110,15 +110,9 @@
             min_z = 0.5
             max_z = 2.5
 
-<<<<<<< HEAD
-        elif room < .96: 
-            spawn_room = 'laundry_room' 
-            min_x = -0.8 
-=======
         elif room < .96:
             spawn_room = 'laundry_room'
             min_x = -0.8
->>>>>>> 4d8c344b
             max_x = -0.6
             min_y = 4.3
             max_y = 4.8
@@ -153,39 +147,23 @@
 
         return (tx, ty, tz, yaw)
 
-<<<<<<< HEAD
-    def __call__(self, start_x = 0, start_y = 0, start_z = 0, test = 0):
-=======
     def __call__(self, start=(0, 0, 0), training=True):
->>>>>>> 4d8c344b
         print("Randomized simulation.")
 
         self.pause_physics()
 
         self.randomizer_publisher.publish(EmptyMessage())
 
-<<<<<<< HEAD
-        if test == 0:
-=======
         if training:
->>>>>>> 4d8c344b
             self.set_intensity()
 
             # Pick randomized parameters.
             (quadrotor_tx, quadrotor_ty, quadrotor_tz,
-<<<<<<< HEAD
-            quadrotor_yaw) = self.GetRandomAptPosition()
-        else:
-            quadrotor_tx = start_x 
-            quadrotor_ty = start_y
-            quadrotor_tz = start_z
-=======
              quadrotor_yaw) = self.GetRandomAptPosition()
         else:
             quadrotor_tx = start[0]
             quadrotor_ty = start[1]
             quadrotor_tz = start[2]
->>>>>>> 4d8c344b
             quadrotor_yaw = 0
 
         # Spawn our quadrotor.
