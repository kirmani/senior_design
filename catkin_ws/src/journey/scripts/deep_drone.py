--- conflicted
+++ resolved
@@ -83,16 +83,10 @@
         self.sequence_length = 4
         self.horizon = 16
         self.frame_buffer = deque(maxlen=self.sequence_length)
-<<<<<<< HEAD
-        self.ddpg = DeepDeterministicPolicyGradients(self.create_actor_network,
-                                                     self.create_critic_network,
-                                                     horizon=self.horizon)
-=======
         self.ddpg = DeepDeterministicPolicyGradients(
             self.create_actor_network,
             self.create_critic_network,
             horizon=self.horizon)
->>>>>>> 9cce84a9
 
         print("Deep drone planner initialized.")
 
